--- conflicted
+++ resolved
@@ -1,51 +1,45 @@
+# model.py
 import numpy as np
-<<<<<<< HEAD
-from .activations import activation, activation_derivative  # Relative import
-from .losses import get_loss_function, get_loss_derivative   # Relative import
-from .device import Device                                  # Relative import
-from .regularization import Regularization
-=======
 from .activations import activation, activation_derivative  
 from .losses import get_loss_function, get_loss_derivative  
 from .device import Device                                  
->>>>>>> 2cd8964f
+from .regularization import Regularization
 from tqdm import tqdm
 import time
 
 
 class Multi_Layer_ANN:
-<<<<<<< HEAD
-    def __init__(self, X_train, Y_train, hidden_layers, activations, loss='categorical_crossentropy', use_gpu=False, l2_lambda=0.0, dropout_rate=0.0):
-=======
     """
     A Multi-Layer Artificial Neural Network (ANN) class for binary and multi-class classification tasks.
-
     Attributes:
-        device: The device (CPU/GPU) where the computations will be performed.
-        layers: List of the number of neurons in each layer of the network.
-        activations: List of activation functions for each hidden layer.
-        weights: List of weight matrices for each layer.
-        biases: List of bias vectors for each layer.
-        loss: The type of loss function being used.
-        loss_func: The callable loss function used during training.
-        loss_derivative: The callable derivative of the loss function for backpropagation.
-        X_train: Training feature set moved to the specified device.
-        y_train: Training label set moved to the specified device.
+    device: The device (CPU/GPU) where the computations will be performed.
+    layers: List of the number of neurons in each layer of the network.
+    activations: List of activation functions for each hidden layer.
+    weights: List of weight matrices for each layer.
+    biases: List of bias vectors for each layer.
+    loss: The type of loss function being used.
+    loss_func: The callable loss function used during training.
+    loss_derivative: The callable derivative of the loss function for backpropagation.
+    X_train: Training feature set moved to the specified device.
+    y_train: Training label set moved to the specified device.
     """
 
-    def __init__(self, X_train, Y_train, hidden_layers, activations, loss='categorical_crossentropy', use_gpu=False):
+    def __init__(self, X_train, Y_train, hidden_layers, activations, loss='categorical_crossentropy',
+                 use_gpu=False, l2_lambda=0.0, dropout_rate=0.0):
         """
         Initializes the ANN model with the provided architecture and configurations.
-
-        Parameters:
-            X_train (np.ndarray): The training feature set.
-            Y_train (np.ndarray): The training label set (one-hot encoded for multi-class).
-            hidden_layers (list): A list specifying the number of neurons in each hidden layer.
-            activations (list): A list specifying the activation function for each hidden layer.
-            loss (str): The type of loss function to use ('categorical_crossentropy' or 'binary_crossentropy').
-            use_gpu (bool): Whether to use GPU for computations. Defaults to False.
-        """
->>>>>>> 2cd8964f
+        Parameters:
+        X_train (np.ndarray): The training feature set.
+        Y_train (np.ndarray): The training label set (one-hot encoded for multi-class).
+        hidden_layers (list): A list specifying the number of neurons in each hidden layer.
+        activations (list): A list specifying the activation function for each hidden layer.
+        loss (str): The type of loss function to use ('categorical_crossentropy' or
+        'binary_crossentropy').
+        use_gpu (bool): Whether to use GPU for computations. Defaults to False.
+        l2_lambda (float): The regularization coefficient for L2 regularization.
+        dropout_rate (float): Dropout rate to prevent overfitting.
+        """
+        
         self.device = Device(use_gpu=use_gpu)
         self.regularization = Regularization(l2_lambda, dropout_rate)
 
@@ -70,29 +64,30 @@
         self.X_train = self.device.array(X_train)
         self.y_train = self.device.array(Y_train)
 
-        # Initialize weights and biases
+        # Initialize weights and biases with He initialization for better convergence
         for i in range(len(self.layers) - 1):
             weight_matrix = self.device.random().randn(self.layers[i], self.layers[i + 1]) * np.sqrt(2 / self.layers[i])
             bias_vector = self.device.zeros((1, self.layers[i + 1]))
             self.weights.append(weight_matrix)
             self.biases.append(bias_vector)
+        
+        # Initialize training attribute
+        self.training = False
 
     def forward_propagation(self, X):
         """
         Performs forward propagation through the network.
-
-        Parameters:
-            X (np.ndarray): Input data.
-
+        Parameters:
+        X (np.ndarray): Input data.
         Returns:
-            tuple: A tuple containing:
-                - activations (list): List of activations for each layer.
-                - Z_values (list): List of Z (pre-activation) values for each layer.
+        tuple: A tuple containing:
+        - activations (list): List of activations for each layer.
+        - Z_values (list): List of Z (pre-activation) values for each layer.
         """
         activations = [X]
         Z_values = []
 
-        # Forward pass through hidden layers
+        # Forward pass through hidden layers with dropout
         for i in range(len(self.weights) - 1):
             Z = self.device.dot(activations[-1], self.weights[i]) + self.biases[i]
             Z_values.append(Z)
@@ -111,13 +106,12 @@
     def backpropagation(self, X, y, activations, Z_values, learning_rate):
         """
         Performs backpropagation through the network to compute weight updates.
-
-        Parameters:
-            X (np.ndarray): Input data.
-            y (np.ndarray): True labels.
-            activations (list): List of activations from forward propagation.
-            Z_values (list): List of Z (pre-activation) values from forward propagation.
-            learning_rate (float): The learning rate for gradient updates.
+        Parameters:
+        X (np.ndarray): Input data.
+        y (np.ndarray): True labels.
+        activations (list): List of activations from forward propagation.
+        Z_values (list): List of Z (pre-activation) values from forward propagation.
+        learning_rate (float): The learning rate for gradient updates.
         """
         # Calculate the error in the output layer
         output_error = y - activations[-1]
@@ -132,30 +126,24 @@
         
         deltas.reverse()
 
-        # Update weights and biases
+        # Update weights and biases with L2 regularization
         for i in range(len(self.weights)):
             self.weights[i] += self.device.dot(activations[i].T, deltas[i]) * learning_rate
             self.biases[i] += self.device.sum(deltas[i], axis=0, keepdims=True) * learning_rate
-
-<<<<<<< HEAD
-        # Apply L2 regularization to weights
-        self.weights = self.regularization.apply_l2_regularization(self.weights, learning_rate, X.shape)
-
-    def fit(self, epochs, learning_rate):
-        self.training = True # Set training mode to True 
-=======
+        # Apply L2 regularization to the weights
+        self.weights[i] -= learning_rate * self.regularization.apply_l2_regularization(self.weights[i], learning_rate, X.shape)
+
     def fit(self, epochs, learning_rate=0.01, lr_scheduler=None):
         """
-        Trains the model for a given number of epochs, with an optional learning rate scheduler.
-
-        Parameters:
-            epochs (int): Number of training epochs.
-            learning_rate (float): Initial learning rate.
-            lr_scheduler (LearningRateScheduler, optional): An instance of LearningRateScheduler for dynamic learning rate adjustment.
-        """
->>>>>>> 2cd8964f
+        Trains the model for a given number of epochs with an optional learning rate scheduler.
+        Parameters:
+        epochs (int): Number of training epochs.
+        learning_rate (float): Initial learning rate.
+        lr_scheduler (LearningRateScheduler optional): An instance of LearningRateScheduler for
+        dynamic learning rate adjustment.
+        """
         prev_loss = float('inf')
-
+        
         for epoch in tqdm(range(epochs), desc="Training Progress", ncols=100, ascii="░▒█", colour='green'):
             start_time = time.time()
 
@@ -164,15 +152,17 @@
                 current_lr = lr_scheduler.get_lr(epoch)
             else:
                 current_lr = learning_rate
-
             # Forward and Backpropagation
+            self.training = True
             activations, Z_values = self.forward_propagation(self.X_train)
             self.backpropagation(self.X_train, self.y_train, activations, Z_values, current_lr)
 
+            self.training = False
             # Compute loss and accuracy
             loss = self.loss_func(self.y_train, activations[-1], self.device)
             accuracy = np.mean((activations[-1] >= 0.5).astype(int) == self.y_train) if self.output_activation \
-                == 'sigmoid' else np.mean(np.argmax(activations[-1], axis=1) == np.argmax(self.y_train, axis=1))
+            == 'sigmoid' else \
+            np.mean(np.argmax(activations[-1], axis=1) == np.argmax(self.y_train, axis=1))
 
             # Log the loss change and update previous loss
             loss_change = prev_loss - loss if prev_loss != float('inf') else 0
@@ -181,20 +171,18 @@
             # Log training progress
             epoch_time = time.time() - start_time
             if epoch % 10 == 0:
-                print(f"Epoch {epoch + 1}/{epochs}, Loss: {loss:.4f}, Accuracy: {accuracy * 100:.2f}%, Time: {epoch_time:.2f}s, Learning Rate: {current_lr:.6f}")
-
+                print(f"Epoch {epoch + 1}/{epochs} Loss: {loss:.4f} Accuracy: {accuracy * 100:.2f}% Time: \
+                {epoch_time:.2f}s Learning Rate: {current_lr:.6f}")
         print("Training Completed!")
-        self.training = False # Set training mode to False after training
+
 
     def predict(self, X):
         """
         Makes predictions based on input data using the trained model.
-
-        Parameters:
-            X (np.ndarray): Input data.
-
+        Parameters:
+        X (np.ndarray): Input data.
         Returns:
-            np.ndarray: The predicted class labels for the input data.
+        np.ndarray: The predicted class labels for the input data.
         """
         activations, _ = self.forward_propagation(self.device.array(X))
         if self.output_activation == 'sigmoid':
@@ -205,12 +193,10 @@
     def predict_prob(self, X):
         """
         Predicts the probability distribution for the input data.
-
-        Parameters:
-            X (np.ndarray): Input data.
-
+        Parameters:
+        X (np.ndarray): Input data.
         Returns:
-            np.ndarray: The predicted probabilities for the input data.
+        np.ndarray: The predicted probabilities for the input data.
         """
         activations, _ = self.forward_propagation(self.device.array(X))
         return self.device.asnumpy(activations[-1])