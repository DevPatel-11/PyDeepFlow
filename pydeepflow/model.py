import numpy as np
import matplotlib.pyplot as plt
import sys
import time
from pydeepflow.activations import activation, activation_derivative
from pydeepflow.losses import get_loss_function, get_loss_derivative
from pydeepflow.metrics import precision_score, recall_score, f1_score, confusion_matrix,mean_absolute_error, mean_squared_error, r2_score
from pydeepflow.device import Device
from pydeepflow.regularization import Regularization
from pydeepflow.checkpoints import ModelCheckpoint
from pydeepflow.cross_validator import CrossValidator
from pydeepflow.batch_normalization import BatchNormalization
from pydeepflow.weight_initialization import get_weight_initializer
from tqdm import tqdm
from pydeepflow.optimizers import Adam, RMSprop
<<<<<<< HEAD
from pydeepflow.validation import ModelValidator
import numpy as np
import sys
import time
=======
>>>>>>> bf41edd9

# ====================================================================
# IM2COL / COL2IM helper functions (USER'S TESTED WORKING VERSIONS)
# ====================================================================

def get_im2col_indices(X_shape, filter_height, filter_width, padding=0, stride=1):
    """
    Creates indices to use with fancy indexing to get column matrix from a 4D tensor (N, H, W, C).
    """
    N, H, W, C = X_shape
    Fh, Fw = filter_height, filter_width

    # Calculate output dimensions
    H_out = (H + 2 * padding - Fh) // stride + 1
    W_out = (W + 2 * padding - Fw) // stride + 1
    
    # Check if dimensions are valid (no fractional output size)
    if not isinstance(H_out, int) or not isinstance(W_out, int):
        raise ValueError("Invalid stride or filter size for input dimensions.")

    # Indices of the output grid
    i0 = np.repeat(np.arange(Fh), Fw)
    i1 = np.tile(np.arange(Fw), Fh)
    
    # Indices in the original padded image
    i = i0.reshape(-1, 1) + np.arange(H_out) * stride
    j = i1.reshape(-1, 1) + np.arange(W_out) * stride

    # Indices for all filters, rows, columns, and channels
    k = np.repeat(np.arange(C), Fh * Fw).reshape(-1, 1)
    
    # Repeat and tile for the output feature map size
    i = np.repeat(i, W_out, axis=1)
    j = np.tile(j, H_out).reshape(i.shape)

    return (k, i, j)

def im2col_indices(X, filter_height, filter_width, padding=0, stride=1):
    """
    Transforms the input tensor X into a column matrix.
    Input X shape: (N, H, W, C) -> Output: (N * H_out * W_out, Fh * Fw * C)
    """
    N, H, W, C = X.shape
    Fh, Fw = filter_height, filter_width
    
    # Pad input
    X_padded = X
    if padding > 0:
        X_padded = np.pad(X, ((0, 0), (padding, padding), (padding, padding), (0, 0)), mode='constant')

    # Calculate output dimensions
    H_out = (H + 2 * padding - Fh) // stride + 1
    W_out = (W + 2 * padding - Fw) // stride + 1

    # Create patches using broadcasting
    X_col = np.zeros((N, H_out, W_out, Fh * Fw * C))
    
    for y in range(Fh):
        y_max = y + stride * H_out
        for x in range(Fw):
            x_max = x + stride * W_out
            # This indexing relies on the previously created index structure, though implemented via loops here
            X_col[:, :, :, y * Fw + x::Fh * Fw] = X_padded[:, y:y_max:stride, x:x_max:stride, :]
    
    # Reshape to (N * H_out * W_out, Fh * Fw * C)
    X_col = X_col.reshape(N * H_out * W_out, -1)
    return X_col


def col2im_indices(cols, X_shape, filter_height, filter_width, padding=0, stride=1):
    """
    Inverse of im2col. Converts columns back to the image shape. Returns shape (N, H, W, C).
    """
    N, H, W, C = X_shape
    Fh, Fw = filter_height, filter_width

    H_out = (H + 2 * padding - Fh) // stride + 1
    W_out = (W + 2 * padding - Fw) // stride + 1

    # Initialize gradient container
    if padding > 0:
        H_padded = H + 2 * padding
        W_padded = W + 2 * padding
        X_grad = np.zeros((N, H_padded, W_padded, C))
    else:
        X_grad = np.zeros(X_shape)

    # Reshape cols back to (N, H_out, W_out, Fh * Fw * C)
    cols_reshaped = cols.reshape(N, H_out, W_out, Fh * Fw * C)

    # Scatter-add contributions back to input positions
    for y in range(Fh):
        y_max = y + stride * H_out
        for x in range(Fw):
            x_max = x + stride * W_out
            if padding > 0:
                X_grad[:, y:y_max:stride, x:x_max:stride, :] += cols_reshaped[:, :, :, y * Fw + x::Fh * Fw]
            else:
                X_grad[:, y:y_max:stride, x:x_max:stride, :] += cols_reshaped[:, :, :, y * Fw + x::Fh * Fw]

    # Remove padding if it was added
    if padding > 0:
        return X_grad[:, padding:-padding, padding:-padding, :]
    return X_grad


# ====================================================================
# ConvLayer and Flatten (The new components)
# ====================================================================

class ConvLayer:
    """
    2D convolutional layer (channels-last) implemented via im2col.
    """
    def __init__(self, in_channels, out_channels, kernel_size, stride=1, padding=0, device=None):
        self.in_channels = in_channels
        self.out_channels = out_channels
        self.Fh = kernel_size
        self.Fw = kernel_size
        self.stride = stride
        self.padding = padding
        self.device = device if device is not None else Device(use_gpu=False)

        # He/Kaiming initialization
        scale = np.sqrt(2.0 / (self.Fh * self.Fw * self.in_channels))
        W_init = self.device.random().randn(self.Fh, self.Fw, self.in_channels, self.out_channels) * scale
        b_init = self.device.zeros((1, 1, 1, self.out_channels))

        # store params in a dict for clarity
        self.params = {'W': W_init, 'b': b_init}
        self.grads = {'dW': None, 'db': None}
        self.cache = None

    def forward(self, X):
        """ X shape: (N, H, W, C_prev) """
        N, H, W, C = X.shape
        Fh, Fw = self.Fh, self.Fw

        H_out = (H + 2 * self.padding - Fh) // self.stride + 1
        W_out = (W + 2 * self.padding - Fw) // self.stride + 1

        # Convert input to columns
        X_col = im2col_indices(X, Fh, Fw, self.padding, self.stride) 

        # Reshape weights to (Fh*Fw*C_prev, out_channels)
        W_col = self.params['W'].reshape(-1, self.out_channels)

        # GEMM: (N*H_out*W_out, out_channels)
        out_col = self.device.dot(X_col, W_col)

        # reshape back to image format
        out = out_col.reshape(N, H_out, W_out, self.out_channels)

        # add bias (broadcasts over N, H_out, W_out)
        out = out + self.params['b']

        # cache for backward pass
        self.cache = (X.shape, X_col, self.params['W'], self.params['b'])

        return out

    def backward(self, dOut):
        """ dOut shape: (N, H_out, W_out, out_channels) """
        X_shape, X_col, W, b = self.cache
        
        # flatten dOut to columns: (N*H_out*W_out, out_channels)
        dOut_col = dOut.reshape(-1, self.out_channels)

        # bias gradient: sum over batch and spatial dims -> shape (out_channels,)
        db = self.device.sum(dOut, axis=(0, 1, 2))

        # weight gradient: X_col.T @ dOut_col -> (Fh*Fw*C_prev, out_channels)
        dW_col = self.device.dot(X_col.T, dOut_col)
        dW = dW_col.reshape(self.Fh, self.Fw, self.in_channels, self.out_channels)

        # store grads correctly
        self.grads = {'dW': dW, 'db': db}

        # input gradient: dX_col = dOut_col @ W_col.T
        W_col = W.reshape(-1, self.out_channels)
        dX_col = self.device.dot(dOut_col, W_col.T)

        # convert columns back to image gradient
        dX = col2im_indices(dX_col, X_shape, self.Fh, self.Fw, self.padding, self.stride)

        return dX


class Flatten:
    """
    Flattens (N, H, W, C) -> (N, H*W*C)
    """
    def __init__(self):
        self.cache = None
        self.params = {}
        self.grads = {}

    def forward(self, X):
        self.cache = X.shape
        # X.shape is N (batch size), flatten the rest
        return X.reshape(X.shape[0], -1)

    def backward(self, dOut):
        original_shape = self.cache
        return dOut.reshape(original_shape)


# ====================================================================
# Multi_Layer_ANN (Dense-only training logic) - UNMODIFIED
# ====================================================================

class Multi_Layer_ANN:
    """
    A Multi-Layer Artificial Neural Network (ANN) for classification tasks.

    This class implements a multi-layer feedforward neural network that can be used for both
    binary and multi-class classification problems. It supports various features such as
    customizable hidden layers, activation functions, loss functions, GPU acceleration,
    L2 regularization, dropout, and batch normalization.

    Attributes:
        device (Device): An object to manage computation on either CPU or GPU.
        regularization (Regularization): An object to handle L2 and dropout regularization.
        layers (list): A list of integers defining the number of neurons in each layer,
                       including the input and output layers.
        output_activation (str): The activation function for the output layer ('sigmoid' for binary
                                 classification, 'softmax' for multi-class).
        activations (list): A list of activation functions for the hidden layers.
        weights (list): A list of weight matrices for each layer.
        biases (list): A list of bias vectors for each layer.
        loss (str): The name of the loss function.
        loss_func (function): The loss function.
        loss_derivative (function): The derivative of the loss function.
        X_train (array): The training data features.
        y_train (array): The training data labels.
        training (bool): A flag indicating whether the model is in training or inference mode.
        history (dict): A dictionary to store training and validation metrics over epochs.
        use_batch_norm (bool): A flag to enable or disable batch normalization.
        batch_norm_layers (list): A list of BatchNormalization layers.
    """
    def __init__(self, X_train, Y_train, hidden_layers, activations, loss='categorical_crossentropy',
                 use_gpu=False, l2_lambda=0.0, dropout_rate=0.0, use_batch_norm=False, optimizer='sgd', learning_rate=0.01, epochs=100, batch_size=32, initial_weights='auto'):
        """
        Initializes the Multi_Layer_ANN.

        Args:
            X_train (np.ndarray): The training input data.
            Y_train (np.ndarray): The training target data.
            hidden_layers (list): A list of integers specifying the number of neurons in each hidden layer.
            activations (list): A list of strings specifying the activation function for each hidden layer.
            loss (str, optional): The loss function to use. Defaults to 'categorical_crossentropy'.
            use_gpu (bool, optional): If True, computations will be performed on the GPU. Defaults to False.
            l2_lambda (float, optional): The L2 regularization parameter. Defaults to 0.0.
            dropout_rate (float, optional): The dropout rate for regularization. Defaults to 0.0.
            use_batch_norm (bool, optional): If True, batch normalization will be applied. Defaults to False.

        Raises:
            ValueError: If the number of activation functions does not match the number of hidden layers.
        """
        # Validate inputs before proceeding with initialization
        validator = ModelValidator(device=None)  # Device not needed for validation
        validator.validate_training_data(X_train, "X_train", max_dimensions=2)
        validator.validate_training_data(Y_train, "Y_train", max_dimensions=2)
        validator.validate_data_compatibility(X_train, Y_train)
        validator.validate_hidden_layers(hidden_layers)
        validator.validate_activations(activations, hidden_layers)
        validator.validate_loss_function(loss)
        validator.validate_regularization_params(l2_lambda, dropout_rate)
        validator.validate_optimizer(optimizer)
        validator.validate_initial_weights(initial_weights)
        
        # Validate and adjust batch_size
        self.batch_size = validator.validate_training_hyperparameters(
            learning_rate, epochs, batch_size, X_train
        )
        
        self.device = Device(use_gpu=use_gpu)
        self.regularization = Regularization(l2_lambda, dropout_rate)

        # Determine the network architecture based on the classification task (binary or multi-class)
        if Y_train.ndim == 1 or Y_train.shape[1] == 1:
            self.layers = [X_train.shape[1]] + hidden_layers + [1]
            self.output_activation = 'sigmoid'
        else:
            self.layers = [X_train.shape[1]] + hidden_layers + [Y_train.shape[1]]
            self.output_activation = 'softmax'

        self.activations = activations
        self.weights = []
        self.biases = []

        
        if len(self.activations) != len(hidden_layers):
            raise ValueError("The number of activation functions must match the number of hidden layers.")

        # Setup loss function
        self.loss = loss
        self.loss_func = get_loss_function(self.loss)
        self.loss_derivative = get_loss_derivative(self.loss)

        # Move training data to the device (GPU or CPU)
        self.X_train = self.device.array(X_train)
        self.y_train = self.device.array(Y_train)

        # Initialize weights and biases with He initialization for better convergence
        for i in range(len(self.layers) - 1):
            weight_matrix = self.device.random().randn(self.layers[i], self.layers[i + 1]) * np.sqrt(2 / self.layers[i])
            bias_vector = self.device.zeros((1, self.layers[i + 1]))
            self.weights.append(weight_matrix)
            self.biases.append(bias_vector)

        # Initialize training attribute
        self.training = False

        # Store metrics for plotting
        self.history = {'train_loss': [], 'val_loss': [], 'train_accuracy': [], 'val_accuracy': []}

        # Batch Normalization setup
        self.use_batch_norm = use_batch_norm
        self.batch_norm_layers = []
        
        if self.use_batch_norm:
            for i in range(len(self.layers) - 2):  # Exclude input and output layers
                self.batch_norm_layers.append(BatchNormalization(self.layers[i+1], device=self.device))

        # Optimizer setup
        if optimizer == 'adam':
            self.optimizer = Adam()
        elif optimizer == 'rmsprop':
            self.optimizer = RMSprop()
        else:
            self.optimizer = None  # Default to SGD

    def forward_propagation(self, X):
        """
        Performs forward propagation through the network.

        Args:
            X (np.ndarray): The input data.

        Returns:
            tuple: A tuple containing:
                - activations (list): A list of activation values for each layer.
                - Z_values (list): A list of the pre-activation (linear) values for each layer.
        """
        activations = [X]
        Z_values = []

        # Forward pass through hidden layers with dropout and batch normalization
        for i in range(len(self.weights) - 1):
            Z = self.device.dot(activations[-1], self.weights[i]) + self.biases[i]
            if self.use_batch_norm:
                Z = self.batch_norm_layers[i].normalize(Z, training=self.training)
            Z_values.append(Z)
            A = activation(Z, self.activations[i], self.device)
            A = self.regularization.apply_dropout(A, training=self.training)
            activations.append(A)

        # Forward pass through the output layer
        Z_output = self.device.dot(activations[-1], self.weights[-1]) + self.biases[-1]
        A_output = activation(Z_output, self.output_activation, self.device)
        Z_values.append(Z_output)
        activations.append(A_output)

        return activations, Z_values

    def backpropagation(self, X, y, activations, Z_values, learning_rate, clip_value=None):
        """
        Performs backpropagation to compute gradients and update model weights and biases.

        Args:
            X (np.ndarray): The input data for the current batch.
            y (np.ndarray): The true labels for the current batch.
            activations (list): The list of activations from the forward pass.
            Z_values (list): The list of pre-activation values from the forward pass.
            learning_rate (float): The learning rate for weight updates.
            clip_value (float, optional): The value to clip gradients to, preventing exploding gradients.
                                          Defaults to None.
        """
        # Calculate the error in the output layer
        output_error = activations[-1] - y
        d_output = output_error * activation_derivative(activations[-1], self.output_activation, self.device)

        # Backpropagate through the network
        deltas = [d_output]
        for i in reversed(range(len(self.weights) - 1)):
            error = self.device.dot(deltas[-1], self.weights[i + 1].T)
            if self.use_batch_norm:
                error = self.batch_norm_layers[i].backprop(Z_values[i], error, learning_rate)
            delta = error * activation_derivative(activations[i + 1], self.activations[i], self.device)
            deltas.append(delta)

        deltas.reverse()

        # Update weights and biases with L2 regularization
        gradient = {'weights': [], 'biases': []}
        for i in range(len(self.weights)):
            grad_weights = self.device.dot(activations[i].T, deltas[i])
            grad_biases = self.device.sum(deltas[i], axis=0, keepdims=True)

            # Clip gradients if clip_value is specified
            if clip_value is not None:
                # Clip weights gradients
                grad_weights_norm = self.device.norm(grad_weights)
                if grad_weights_norm > clip_value:
                    grad_weights = grad_weights * (clip_value / grad_weights_norm)

                # Clip bias gradients
                grad_biases_norm = self.device.norm(grad_biases)
                if grad_biases_norm > clip_value:
                    grad_biases = grad_biases * (clip_value / grad_biases_norm)

            gradient['weights'].append(grad_weights)
            gradient['biases'].append(grad_biases)

        if self.optimizer:
            params = self.weights + self.biases
            grads = gradient['weights'] + gradient['biases']
            self.optimizer.update(params, grads)
        else:
            for i in range(len(self.weights)):
                self.weights[i] -= gradient['weights'][i] * learning_rate
                self.biases[i] -= gradient['biases'][i] * learning_rate

        # Apply L2 regularization to the weights
        for i in range(len(self.weights)):
            self.weights[i] -= learning_rate * self.regularization.apply_l2_regularization(self.weights[i], learning_rate, X.shape)

    def fit(self, epochs, learning_rate=0.01, lr_scheduler=None, early_stop=None, X_val=None, y_val=None, checkpoint=None, verbose=False, clipping_threshold=None):
        """
        Trains the neural network model.

        Args:
            epochs (int): The number of epochs to train the model.
            learning_rate (float, optional): The learning rate for the optimizer. Defaults to 0.01.
            lr_scheduler (object, optional): A learning rate scheduler. Defaults to None.
            early_stop (object, optional): An early stopping callback. Defaults to None.
            X_val (np.ndarray, optional): Validation features. Defaults to None.
            y_val (np.ndarray, optional): Validation labels. Defaults to None.
            checkpoint (object, optional): A model checkpointing callback. Defaults to None.
            verbose (bool, optional): If True, prints training progress. Defaults to False.
            clipping_threshold (float, optional): The value for gradient clipping. Defaults to None.

        Raises:
            AssertionError: If early stopping is enabled but no validation set is provided.
        """
        if early_stop:
            assert X_val is not None and y_val is not None, "Validation set is required for early stopping"

        for epoch in tqdm(range(epochs), desc="Training Progress", ncols=100, ascii="░▒█", colour='green', disable=not verbose):
            start_time = time.time()

            # Adjust the learning rate using the scheduler if provided
            if lr_scheduler is not None:
                current_lr = lr_scheduler.get_lr(epoch)
            else:
                current_lr = learning_rate

            # Forward and Backpropagation
            self.training = True
            activations, Z_values = self.forward_propagation(self.X_train)
            self.backpropagation(self.X_train, self.y_train, activations, Z_values, current_lr, clip_value=clipping_threshold)

            self.training = False

            # Compute training loss and accuracy
            train_loss = self.loss_func(self.y_train, activations[-1], self.device)
            train_accuracy = np.mean((activations[-1] >= 0.5).astype(int) == self.y_train) if self.output_activation == 'sigmoid' else np.mean(np.argmax(activations[-1], axis=1) == np.argmax(self.y_train, axis=1))

            # # Debugging output
            # print(f"Computed Train Loss: {train_loss}, Train Accuracy: {train_accuracy}")

            if train_loss is None or train_accuracy is None:
                print("Warning: train_loss or train_accuracy is None!")
                continue  # Skip this epoch if values are not valid

            # Validation step
            val_loss = val_accuracy = None
            if X_val is not None and y_val is not None:
                val_activations, _ = self.forward_propagation(self.device.array(X_val))
                val_loss = self.loss_func(self.device.array(y_val), val_activations[-1], self.device)
                val_accuracy = np.mean((val_activations[-1] >= 0.5).astype(int) == y_val) if self.output_activation == 'sigmoid' else np.mean(np.argmax(val_activations[-1], axis=1) == np.argmax(y_val, axis=1))

            # Store training history for plotting
            self.history['train_loss'].append(train_loss)
            self.history['train_accuracy'].append(train_accuracy)
            if val_loss is not None:
                self.history['val_loss'].append(val_loss)
                self.history['val_accuracy'].append(val_accuracy)

            # Checkpoint saving logic
            if checkpoint is not None and X_val is not None:
                if checkpoint.should_save(epoch, val_loss):
                    checkpoint.save_weights(epoch, self.weights, self.biases, val_loss)

            if verbose and (epoch % 10 == 0):
        # Display progress on the same line
                sys.stdout.write(
                    f"\rEpoch {epoch + 1}/{epochs} | "
                    f"Train Loss: {train_loss:.4f} | "
                    f"Accuracy: {train_accuracy:.2f}% | "
                    f"Val Loss: {val_loss:.4f} | "
                    f"Val Accuracy: {val_accuracy:.2f}% | "
                    f"Learning Rate: {current_lr:.6f}   "
                )
                sys.stdout.flush()

            # Early stopping
            if early_stop: 
                early_stop(val_loss)
                if early_stop.early_stop:
                    print('\n', "#" * 150, '\n\n', "early stop at - "
                        f"Epoch {epoch + 1}/{epochs} Train Loss: {train_loss:.4f} Accuracy: {train_accuracy * 100:.2f}% "
                        f"Val Loss: {val_loss:.4f} Val Accuracy: {val_accuracy * 100:.2f}% "
                        f"Learning Rate: {current_lr:.6f}", '\n\n', "#" * 150)
                    break
                    
        print("Training Completed!")

    def predict(self, X):
        """
        Makes predictions on new data.

        Args:
            X (np.ndarray): The input data for which to make predictions.

        Returns:
            np.ndarray: The predicted probabilities or class labels.
        """
        activations, _ = self.forward_propagation(X)
        return activations[-1]

    def evaluate(self, X, y, metrics=['loss', 'accuracy']):
        """
        Evaluates the model's performance on a given dataset.

        This method computes various performance metrics to assess the model's accuracy and effectiveness.
        It can calculate loss, accuracy, precision, recall, F1-score, and a confusion matrix.

        Args:
            X (np.ndarray): The input features for evaluation.
            y (np.ndarray): The true labels for evaluation.
            metrics (list, optional): A list of metrics to calculate.
                                      Defaults to ['loss', 'accuracy'].
                                      Available metrics: 'loss', 'accuracy', 'precision', 'recall', 'f1_score', 'confusion_matrix'.

        Returns:
            dict: A dictionary where keys are the metric names and values are the computed scores.
        """
        predictions = self.predict(X)
        results = {}

        if 'loss' in metrics:
            results['loss'] = self.loss_func(y, predictions, self.device)

        y_pred_classes = (predictions >= 0.5).astype(int) if self.output_activation == 'sigmoid' else np.argmax(predictions, axis=1)
        y_true_classes = y if self.output_activation == 'sigmoid' else np.argmax(y, axis=1)

        if 'accuracy' in metrics:
            results['accuracy'] = np.mean(y_pred_classes == y_true_classes)
        
        if 'precision' in metrics:
            results['precision'] = precision_score(y_true_classes, y_pred_classes)

        if 'recall' in metrics:
            results['recall'] = recall_score(y_true_classes, y_pred_classes)

        if 'f1_score' in metrics:
            results['f1_score'] = f1_score(y_true_classes, y_pred_classes)
        
        if 'confusion_matrix' in metrics:
            num_classes = self.layers[-1]
            results['confusion_matrix'] = confusion_matrix(y_true_classes, y_pred_classes, num_classes)
             
        if 'mean_absolute_error' in metrics:
          results['mean_absolute_error'] = mean_absolute_error(y, predictions)

        if 'mean_squared_error' in metrics:
          results['mean_squared_error'] = mean_squared_error(y, predictions)

        if 'r2_score' in metrics:
         results['r2_score'] = r2_score(y, predictions)



        return results
       
    def load_checkpoint(self, checkpoint_path):
        """
        Loads model weights and biases from a checkpoint file.

        Args:
            checkpoint_path (str): The path to the checkpoint file.
        """
        print(f"Loading model weights from {checkpoint_path}")
        checkpoint = ModelCheckpoint(checkpoint_path)
        self.weights, self.biases = checkpoint.load_weights()

    def save_model(self, file_path):
        """
        Saves the entire model to a file.

        This includes weights, biases, layer architecture, and activation functions.

        Args:
            file_path (str): The path to the file where the model will be saved.
        """
        model_data = {
            'weights': [w.tolist() for w in self.weights],
            'biases': [b.tolist() for b in self.biases],
            'layers': self.layers,
            'activations': self.activations,
            'output_activation': self.output_activation
        }
        np.save(file_path, model_data)
        print(f"Model saved to {file_path}")

    def load_model(self, file_path):
        """
        Loads a model from a file.

        This restores the weights, biases, layer architecture, and activation functions.

        Args:
            file_path (str): The path to the file from which to load the model.
        """
        model_data = np.load(file_path, allow_pickle=True).item()
        self.weights = [self.device.array(w) for w in model_data['weights']]
        self.biases = [self.device.array(b) for b in model_data['biases']]
        self.layers = model_data['layers']
        self.activations = model_data['activations']
        self.output_activation = model_data['output_activation']
        print(f"Model loaded from {file_path}")

# ====================================================================
# Plotting utilities (UNMODIFIED)
# ====================================================================

class Plotting_Utils:
    def plot_training_history(self, history, metrics=('loss', 'accuracy'), figure='history.png'):
        num_metrics = len(metrics)
        fig, ax = plt.subplots(1, num_metrics, figsize=(6 * num_metrics, 5))

        if num_metrics == 1:
            ax = [ax]

        for i, metric in enumerate(metrics):
            ax[i].plot(history[f'train_{metric}'], label=f'Train {metric.capitalize()}')
            if f'val_{metric}' in history:
                ax[i].plot(history[f'val_{metric}'], label=f'Validation {metric.capitalize()}')
            ax[i].set_title(f"{metric.capitalize()} over Epochs")
            ax[i].set_xlabel("Epochs")
            ax[i].set_ylabel(metric.capitalize())
            ax[i].legend()

        plt.savefig(figure)
        plt.tight_layout()
        plt.show()

    def plot_learning_curve(self, train_sizes, train_scores, val_scores, figure='learning_curve.png'):
        train_scores_mean = np.mean(train_scores, axis=1)
        train_scores_std = np.std(train_scores, axis=1)
        val_scores_mean = np.mean(val_scores, axis=1)
        val_scores_std = np.std(val_scores, axis=1)

        plt.figure()
        plt.title("Learning Curve")
        plt.xlabel("Training examples")
        plt.ylabel("Score")
        plt.grid()

        plt.fill_between(train_sizes, train_scores_mean - train_scores_std,
                             train_scores_mean + train_scores_std, alpha=0.1,
                             color="r")
        plt.fill_between(train_sizes, val_scores_mean - val_scores_std,
                             val_scores_mean + val_scores_std, alpha=0.1, color="g")
        plt.plot(train_sizes, train_scores_mean, 'o-', color="r",
                     label="Training score")
        plt.plot(train_sizes, val_scores_mean, 'o-', color="g",
                     label="Cross-validation score")

        plt.legend(loc="best")
        plt.savefig(figure)
        plt.show()


# ====================================================================
# NEW CLASS: Multi_Layer_CNN (The Structural Fix)
# ====================================================================

class Multi_Layer_CNN:
    """
    A Sequential Model wrapper that chains Convolutional, Flatten, and Dense layers.
    It implements end-to-end forward propagation and backpropagation for CNN training.
    """
    def __init__(self, layers_list, X_train, Y_train, loss='categorical_crossentropy',
                 use_gpu=False, l2_lambda=0.0, dropout_rate=0.0, use_batch_norm=False, optimizer='sgd'):
        
        # Validate inputs before proceeding with initialization
        validator = ModelValidator(device=None)  # Device not needed for validation
        validator.validate_training_data(X_train, "X_train", max_dimensions=4)  # CNN supports up to 4D
        validator.validate_training_data(Y_train, "Y_train", max_dimensions=2)  # Labels are typically 1D or 2D
        validator.validate_data_compatibility(X_train, Y_train)
        validator.validate_cnn_layers(layers_list)
        validator.validate_cnn_input_data(X_train, layers_list)
        validator.validate_loss_function(loss)
        validator.validate_regularization_params(l2_lambda, dropout_rate)
        validator.validate_optimizer(optimizer)
        
        self.device = Device(use_gpu=use_gpu)
        self.regularization = Regularization(l2_lambda, dropout_rate)
        
        # Loss setup
        self.loss = loss
        self.loss_func = get_loss_function(self.loss)
        self.loss_derivative = get_loss_derivative(self.loss)

        # Data and state setup
        self.X_train = self.device.array(X_train)
        self.y_train = self.device.array(Y_train)
        self.training = False
        self.history = {'train_loss': [], 'val_loss': [], 'train_accuracy': [], 'val_accuracy': []}

        self.layers_list = []  # Stores ConvLayer/Flatten objects and Dense dicts
        self.trainable_params = []  # List of W/b arrays for optimization (Conv W, Conv b, Dense W, Dense b,...)
        
        # --- 1. Construct Layers and Initialize Weights ---
        
        current_input_shape = X_train.shape[1:]  # (H, W, C) or (Features,)
        
        for layer_config in layers_list:
            layer_type = layer_config['type'].lower()
            
            if layer_type == 'conv':
                if len(current_input_shape) != 3:
                    raise ValueError("ConvLayer requires 4D input (N, H, W, C). Check previous layer configuration.")
                    
                in_c = current_input_shape[-1]
                out_c = layer_config['out_channels']
                k_size = layer_config['kernel_size']
                stride = layer_config.get('stride', 1)
                padding = layer_config.get('padding', 0)
                
                conv_layer = ConvLayer(in_c, out_c, k_size, stride, padding, device=self.device)
                self.layers_list.append(conv_layer)
                
                # Update current shape for the next layer
                H, W = current_input_shape[0], current_input_shape[1]
                H_out = (H + 2 * padding - k_size) // stride + 1
                W_out = (W + 2 * padding - k_size) // stride + 1
                current_input_shape = (H_out, W_out, out_c) 
                
                # Add ConvLayer parameters to the trainable list
                self.trainable_params.extend([conv_layer.params['W'], conv_layer.params['b']])

            elif layer_type == 'flatten':
                if len(current_input_shape) < 3:
                    raise ValueError("Flatten layer expects 4D input (N, H, W, C).")
                
                flatten_layer = Flatten()
                self.layers_list.append(flatten_layer)
                
                current_input_dim = np.prod(current_input_shape)
                current_input_shape = (current_input_dim,) # New 2D shape

            elif layer_type == 'dense':
                if len(current_input_shape) != 1:
                    raise ValueError("DenseLayer expects 2D input (N, Features). Needs Flatten layer before.")

                input_dim = current_input_shape[0]
                output_dim = layer_config['neurons']
                activation_name = layer_config['activation']

                # Initialize Dense weights (W) and biases (b)
                scale = np.sqrt(2 / max(1, input_dim))
                w = self.device.random().randn(input_dim, output_dim) * scale
                b = self.device.zeros((1, output_dim))
                
                dense_layer = {'W': w, 'b': b, 'activation': activation_name}
                self.layers_list.append(dense_layer)
                
                current_input_shape = (output_dim,)
                
                # Add Dense layer parameters to the trainable list
                self.trainable_params.extend([dense_layer['W'], dense_layer['b']])

        # Final output settings (for loss function)
        self.output_dim = Y_train.shape[1] if Y_train.ndim > 1 else 1
        # Use the activation of the final dense layer config, but override the output layer if necessary
        final_layer_activation = layers_list[-1].get('activation', 'relu') if layers_list else 'relu'
        self.output_activation = 'softmax' if self.output_dim > 1 else 'sigmoid'

        # --- 2. Optimizer Setup ---
        if optimizer == 'adam':
            self.optimizer = Adam()
        elif optimizer == 'rmsprop':
            self.optimizer = RMSprop()
        else:
            self.optimizer = None # Default to SGD

    def forward_propagation(self, X):
        """
        Performs forward propagation by chaining through all layers (Conv -> Flatten -> Dense).
        Caches inputs and Z-values for backpropagation.
        """
        current_activation = X
        Z_values = []
        A_values = [X] # Stores all activation outputs (A0 = Input, A1, A2...)
        
        for layer_idx, layer in enumerate(self.layers_list):
            
            if isinstance(layer, ConvLayer) or isinstance(layer, Flatten):
                current_activation = layer.forward(current_activation)
                A_values.append(current_activation)

            elif isinstance(layer, dict) and 'W' in layer: # Dense layer
                W, b = layer['W'], layer['b']
                
                # Linear Transformation
                Z = self.device.dot(current_activation, W) + b
                Z_values.append(Z)

                # Activation
                if layer_idx == len(self.layers_list) - 1: # Final output layer
                    A = activation(Z, self.output_activation, self.device)
                else:
                    A = activation(Z, layer['activation'], self.device)
                    A = self.regularization.apply_dropout(A, training=self.training)
                
                current_activation = A
                A_values.append(A)
        
        return A_values, Z_values

    def backpropagation(self, X, y, A_values, Z_values, learning_rate, clip_value=None):
        """
        Propagates gradients backward through Dense, Flatten, and Conv layers, updating all parameters.
        """
        N = X.shape[0]
        
        # 1. Output Layer Error (dOut = dLoss/dA * dA/dZ)
        output_error = A_values[-1] - y
        dOut = output_error * activation_derivative(A_values[-1], self.output_activation, self.device)
        
        # Gradients are accumulated in this list (must match self.trainable_params order)
        grads_to_update = []
        
        # Pointers for traversing Dense layers backwards
        Z_index = len(Z_values) - 1
        A_index = len(A_values) - 2  # Previous activation (current is A_values[-1])
        
        # Accumulate gradients starting from the end of the layer list
        for i in reversed(range(len(self.layers_list))):
            layer = self.layers_list[i]

            if isinstance(layer, ConvLayer):
                # --- A. Conv Backward Pass ---
                
                dIn = layer.backward(dOut) # Populates layer.grads
                
                # Store Conv gradients (W then b) - insert at beginning to maintain order
                grads_to_update.insert(0, layer.grads['db']) # Insert bias first
                grads_to_update.insert(0, layer.grads['dW']) # Insert weights second
                    
                dOut = dIn # Gradient for the previous layer (Flatten or another Conv)

            elif isinstance(layer, Flatten):
                # --- B. Flatten Backward Pass ---
                dIn = layer.backward(dOut)
                dOut = dIn # Gradient for the previous layer (Conv)

            elif isinstance(layer, dict) and 'W' in layer: # Dense layer
                # --- C. Dense Backward Pass ---
                W_param = layer['W']
                A_prev = A_values[A_index] # Activation output of previous layer
                
                # 1. Calculate delta (dZ)
                if i == len(self.layers_list) - 1: # Output layer
                    delta = dOut 
                else:
                    # Hidden Dense layer: Error from next layer already passed in dOut
                    Z_curr = Z_values[Z_index]
                    delta = dOut * activation_derivative(Z_curr, layer['activation'], self.device)
                    
                # 2. Compute gradients dW and db
                dW = self.device.dot(A_prev.T, delta)
                db = self.device.sum(delta, axis=0, keepdims=True)
                
                # Store Dense gradients (W then b) - insert at beginning to maintain order
                grads_to_update.insert(0, db) # Insert bias first
                grads_to_update.insert(0, dW) # Insert weights second

                # 3. Calculate dOut for the previous layer (dIn)
                dOut = self.device.dot(delta, W_param.T)
                
                Z_index -= 1
                A_index -= 1
        
        # 4. Parameter Update (Optimization)
        
        # Apply L2 regularization to weights (W) only
        final_grads = []
        
        for i in range(0, len(self.trainable_params), 2):
            W_param = self.trainable_params[i]
            b_param = self.trainable_params[i + 1]
            grad_W = grads_to_update[i]
            grad_b = grads_to_update[i + 1]

            # L2 for W
            l2_grad_W = (self.regularization.l2_lambda * W_param) / N
            
            # Combine gradients
            final_grads.append(grad_W + l2_grad_W)
            final_grads.append(grad_b) # Bias has no L2

            # Apply gradient clipping
            if clip_value is not None:
                final_grads[i] = self.regularization.clip_gradient(final_grads[i], clip_value)
                final_grads[i+1] = self.regularization.clip_gradient(final_grads[i+1], clip_value)

        if self.optimizer:
            # Optimizer updates ALL parameters in self.trainable_params list in place
            self.optimizer.update(self.trainable_params, final_grads)
        else:
            # Standard SGD update
            for i in range(len(self.trainable_params)):
                self.trainable_params[i] -= final_grads[i] * learning_rate


    # --- Methods copied from Multi_Layer_ANN and adapted for CNN structure ---
    
    def fit(self, epochs, learning_rate=0.01, lr_scheduler=None, early_stop=None, X_val=None, y_val=None, checkpoint=None, verbose=False, clipping_threshold=None):
        # Validate training hyperparameters
        validator = ModelValidator(device=None)
        batch_size = validator.validate_training_hyperparameters(
            learning_rate, epochs, 32, self.X_train  # Default batch_size=32 for CNN
        )
        
        if early_stop:
            assert X_val is not None and y_val is not None, "Validation set required for early stopping"

        for epoch in tqdm(range(epochs), desc="Training Progress", ncols=100, ascii="░▒█", colour='green', disable=not verbose):
            start_time = time.time()

            if lr_scheduler is not None:
                current_lr = lr_scheduler.get_lr(epoch)
            else:
                current_lr = learning_rate

            self.training = True
            activations, Z_values = self.forward_propagation(self.X_train)
            self.backpropagation(self.X_train, self.y_train, activations, Z_values, current_lr, clip_value=clipping_threshold)
            self.training = False

            # metrics
            train_loss = self.loss_func(self.y_train, activations[-1], self.device)
            train_accuracy = np.mean((activations[-1] >= 0.5).astype(int) == self.y_train) if self.output_activation == 'sigmoid' else np.mean(np.argmax(activations[-1], axis=1) == np.argmax(self.y_train, axis=1))

            if train_loss is None or train_accuracy is None:
                print("Warning: train_loss or train_accuracy is None!")
                continue

            val_loss = val_accuracy = None
            if X_val is not None and y_val is not None:
                val_activations, _ = self.forward_propagation(self.device.array(X_val))
                val_loss = self.loss_func(self.device.array(y_val), val_activations[-1], self.device)
                val_accuracy = np.mean((val_activations[-1] >= 0.5).astype(int) == y_val) if self.output_activation == 'sigmoid' else np.mean(np.argmax(val_activations[-1], axis=1) == np.argmax(y_val, axis=1))

            self.history['train_loss'].append(train_loss)
            self.history['train_accuracy'].append(train_accuracy)
            if val_loss is not None:
                self.history['val_loss'].append(val_loss)
                self.history['val_accuracy'].append(val_accuracy)

            # NOTE: Checkpoint logic must be adapted if checkpoints save/load structure relies on self.weights/biases
            # For this MVP fix, we rely on external file saving.

            if verbose and (epoch % 10 == 0):
                sys.stdout.write(
                    f"\rEpoch {epoch + 1}/{epochs} | "
                    f"Train Loss: {train_loss:.4f} | "
                    f"Accuracy: {train_accuracy:.4f} | "
                    f"Val Loss: {val_loss:.4f} | "
                    f"Val Accuracy: {val_accuracy:.4f} | "
                    f"LR: {current_lr:.6f}  "
                )
                sys.stdout.flush()

            if early_stop:
                early_stop(val_loss)
                if early_stop.early_stop:
                    print('\n', "#" * 80)
                    print(f"Early stop at epoch {epoch + 1}/{epochs} | Train Loss: {train_loss:.4f} | Train Acc: {train_accuracy:.4f}")
                    print('#' * 80)
                    break

        print("Training Completed!")

    def predict(self, X):
        activations, _ = self.forward_propagation(X)
        return activations[-1]

    def evaluate(self, X, y, metrics=['loss', 'accuracy']):
        predictions = self.predict(X)
        results = {}

        if 'loss' in metrics:
            results['loss'] = self.loss_func(y, predictions, self.device)

        y_pred_classes = (predictions >= 0.5).astype(int) if self.output_activation == 'sigmoid' else np.argmax(predictions, axis=1)
        y_true_classes = y if self.output_activation == 'sigmoid' else np.argmax(y, axis=1)
        
        # NOTE: Metrics need full prediction chain, but we'll use simplified Dense metric call
        # Since Multi_Layer_CNN doesn't store self.layers like ANN, metrics must be calculated manually

        if 'accuracy' in metrics:
            results['accuracy'] = np.mean(y_pred_classes == y_true_classes)

        if 'precision' in metrics:
            results['precision'] = precision_score(y_true_classes, y_pred_classes)

        if 'recall' in metrics:
            results['recall'] = recall_score(y_true_classes, y_pred_classes)

        if 'f1_score' in metrics:
            results['f1_score'] = f1_score(y_true_classes, y_pred_classes)

        if 'mean_absolute_error' in metrics:
            results['mean_absolute_error'] = mean_absolute_error(y, predictions)

        if 'mean_squared_error' in metrics:
            results['mean_squared_error'] = mean_squared_error(y, predictions)

        if 'r2_score' in metrics:
            results['r2_score'] = r2_score(y, predictions)    

        return results # Removed confusion_matrix for simplification/dependency reasons

    def save_model(self, file_path):
        # NOTE: Saving a complex CNN requires serializing the layers_list and trainable_params
        model_data = {
            'trainable_params': [p.tolist() for p in self.trainable_params],
            'layers_list_config': [layer.get_config() if hasattr(layer, 'get_config') else layer for layer in self.layers_list],
            'output_dim': self.output_dim,
            'output_activation': self.output_activation,
            'loss': self.loss,
            'l2_lambda': self.regularization.l2_lambda,
            'dropout_rate': self.regularization.dropout_rate
        }
        np.save(file_path, model_data)
        print(f"CNN Model saved to {file_path}")

    def load_model(self, file_path):
        # NOTE: Loading requires re-initializing the class and setting parameters
        # This is typically complex, but for Hacktoberfest MVP, we provide a placeholder:
        print(f"Placeholder: CNN Model loading is complex and requires explicit layer reconstruction.")
        print(f"Please re-initialize the model and use saved weights.")
        
        # Actual implementation requires re-creating layers and re-injecting params
        # This is outside the scope of the immediate fix.


# --- END Multi_Layer_CNN ---

# NOTE: The provided init.py is correct for exposing the new class:
# from.model import Multi_Layer_ANN, Plotting_Utils
# from.model import ConvLayer
# from.model import Flatten
# from.model import Multi_Layer_CNN # You must add this import<|MERGE_RESOLUTION|>--- conflicted
+++ resolved
@@ -13,13 +13,10 @@
 from pydeepflow.weight_initialization import get_weight_initializer
 from tqdm import tqdm
 from pydeepflow.optimizers import Adam, RMSprop
-<<<<<<< HEAD
 from pydeepflow.validation import ModelValidator
 import numpy as np
 import sys
 import time
-=======
->>>>>>> bf41edd9
 
 # ====================================================================
 # IM2COL / COL2IM helper functions (USER'S TESTED WORKING VERSIONS)
